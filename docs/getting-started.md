--- conflicted
+++ resolved
@@ -1,104 +1,100 @@
----
-id: getting-started
-title: Getting Started
----
-
-This guide will help you get started on setting up your very first React Native for Windows app.
-
-Make sure you have installed all of the [development dependencies](rnw-dependencies.md).
-
-If you're looking to build directly from the repo or you want to make contributions to the react-native-windows, check out the guide for [building the react-native-windows repo](building-rnw.md).
-
-For information around how to set up React Native, see the [React Native Getting Started Guide](https://reactnative.dev/docs/getting-started).
-
-## Install React Native for Windows
-
-Remember to call `react-native init` from the place you want your project directory to live.
-
-```
-npx react-native init <project name> --version ^0.61.5
-```
-
-> If you've installed react native globally in the past, via `npm install -g react-native`, and are having issues with the new instructions, try running:<br>
-> `npx --ignore-existing react-native init <myproject> --template react-native@^0.61.5` instead.
-
-### Navigate into this newly created directory
-
-Once your project has been initialized, React Native will have created a new sub directory where all your generated files live.
-
-```
-cd <project name>
-```
-
-### Install the Windows extension
-
-Lastly, install the React Native for Windows packages.
-
-```
-npx react-native-windows-init --overwrite
-```
-
-<<<<<<< HEAD
-> The --overwrite flag is a temporary measure that ensures the correct files are copied to metro.config.js for the metro bundler to work with Windows. If you are starting a new app, this should have no impact. If you are adding Windows to your existing app and you have modified the metro.config.js file, please back up your changes, run the command and copy over to take effect.
-=======
-#### Confirming Metro JS reinstallation
->>>>>>> adb8e791
-
-## Running a React Native Windows App
-
-> Make sure a browser is launched and running before running a React Native Windows app.
-> Also ensure your system meets all the [requirements](https://microsoft.github.io/react-native-windows/docs/rnw-dependencies) to build a Windows app as well.
-
-- Without Using Visual Studio
-
-  In your React Native Windows project directory, run:
-
-  ```
-  npx react-native run-windows
-  ```
-
-  A new Command Prompt window will open with the React packager as well as a `react-native-windows` app. This step may take a while during first run since it involves building the entire project and all dependencies. You can now start developing! :tada:
-
-- Using Visual Studio
-
-  - Open the solution file in the application folder in Visual Studio (e.g., `AwesomeProject/windows/AwesomeProject.sln`)
-  - Select the `Debug` configuration and the `x64` platform from the combo box controls to the left of the `Run` button and underneath the `Team` and `Tools` menu item.
-  - Run `yarn start` from your project directory, and wait for the React Native packager to report success.
-  - Click the `Run` button to the right of the platform combo box control in VS, or select the `Debug`->`Start without Debugging` menu item. You now see your new app and Chrome should have loaded `http://localhost:8081/debugger-ui/` in a new tab. Press `F12` or `Ctrl+Shift+I` in Chrome to open its Developer Tools. :tada:
-
-- With VS Code
-  - Open your applications folder in VS Code.
-  - Install the [React Native Tools](https://marketplace.visualstudio.com/items?itemName=msjsdiag.vscode-react-native) plugin for VS Code.
-  - Create a new file in the applications root directory, `.vscode/launch.json` and paste the following configuration:
-  ```
-  {
-      "version": "0.2.0",
-      "configurations": [
-          {
-              "name": "Debug Windows",
-              "cwd": "${workspaceFolder}",
-              "type": "reactnative",
-              "request": "launch",
-              "platform": "windows"
-          }
-      ]
-  }
-  ```
-  - Press `F5` or navigate to the debug menu (alternatively press `Ctrl+Shift+D`) and in the Debug dropdown select "Debug Windows" and press the green arrow to run the application.
-
-## Authoring Native Modules
-
-See [Native Modules and React Native Windows](native-modules.md).
-
-## Building a standalone React Native Windows App
-
-Follow these steps to build a version of your app that you can install or publish to the store. This version will package your bundle and assets into the appx package so you don't need to run Metro.
-
-- Open the solution in Visual Studio
-- Select the DebugBundle or ReleaseBundle configuration from the Configuration Manager dropdown. DebugBundle is similar to Debug in that it adds more debugging info to the native code. Use this if you want to debug the native code. ReleaseBundle is similar to Release, you'll typically use this when producing a final package to publish to the store.
-- Build the solution. You can now launch without first launching Metro.
-- If you want to build an appx package to share or publish, use the Project => Publish => Create App Packages... option.
-
-See also this article for additional details: https://techcommunity.microsoft.com/t5/windows-dev-appconsult/getting-started-with-react-native-for-windows/ba-p/912093#
-</body>
-</html>
+---
+id: getting-started
+title: Getting Started
+---
+
+This guide will help you get started on setting up your very first React Native for Windows app.
+
+Make sure you have installed all of the [development dependencies](rnw-dependencies.md).
+
+If you're looking to build directly from the repo or you want to make contributions to the react-native-windows, check out the guide for [building the react-native-windows repo](building-rnw.md).
+
+For information around how to set up React Native, see the [React Native Getting Started Guide](https://reactnative.dev/docs/getting-started).
+
+## Install React Native for Windows
+
+Remember to call `react-native init` from the place you want your project directory to live.
+
+```
+npx react-native init <project name> --version ^0.61.5
+```
+
+> If you've installed react native globally in the past, via `npm install -g react-native`, and are having issues with the new instructions, try running:<br>
+> `npx --ignore-existing react-native init <myproject> --template react-native@^0.61.5` instead.
+
+### Navigate into this newly created directory
+
+Once your project has been initialized, React Native will have created a new sub directory where all your generated files live.
+
+```
+cd <project name>
+```
+
+### Install the Windows extension
+
+Lastly, install the React Native for Windows packages.
+
+```
+npx react-native-windows-init --overwrite
+```
+
+> The --overwrite flag is a temporary measure that ensures the correct files are copied to metro.config.js for the metro bundler to work with Windows. If you are starting a new app, this should have no impact. If you are adding Windows to your existing app and you have modified the metro.config.js file, please back up your changes, run the command and copy over to take effect.
+
+## Running a React Native Windows App
+
+> Make sure a browser is launched and running before running a React Native Windows app.
+> Also ensure your system meets all the [requirements](https://microsoft.github.io/react-native-windows/docs/rnw-dependencies) to build a Windows app as well.
+
+- Without Using Visual Studio
+
+  In your React Native Windows project directory, run:
+
+  ```
+  npx react-native run-windows
+  ```
+
+  A new Command Prompt window will open with the React packager as well as a `react-native-windows` app. This step may take a while during first run since it involves building the entire project and all dependencies. You can now start developing! :tada:
+
+- Using Visual Studio
+
+  - Open the solution file in the application folder in Visual Studio (e.g., `AwesomeProject/windows/AwesomeProject.sln`)
+  - Select the `Debug` configuration and the `x64` platform from the combo box controls to the left of the `Run` button and underneath the `Team` and `Tools` menu item.
+  - Run `yarn start` from your project directory, and wait for the React Native packager to report success.
+  - Click the `Run` button to the right of the platform combo box control in VS, or select the `Debug`->`Start without Debugging` menu item. You now see your new app and Chrome should have loaded `http://localhost:8081/debugger-ui/` in a new tab. Press `F12` or `Ctrl+Shift+I` in Chrome to open its Developer Tools. :tada:
+
+- With VS Code
+  - Open your applications folder in VS Code.
+  - Install the [React Native Tools](https://marketplace.visualstudio.com/items?itemName=msjsdiag.vscode-react-native) plugin for VS Code.
+  - Create a new file in the applications root directory, `.vscode/launch.json` and paste the following configuration:
+  ```
+  {
+      "version": "0.2.0",
+      "configurations": [
+          {
+              "name": "Debug Windows",
+              "cwd": "${workspaceFolder}",
+              "type": "reactnative",
+              "request": "launch",
+              "platform": "windows"
+          }
+      ]
+  }
+  ```
+  - Press `F5` or navigate to the debug menu (alternatively press `Ctrl+Shift+D`) and in the Debug dropdown select "Debug Windows" and press the green arrow to run the application.
+
+## Authoring Native Modules
+
+See [Native Modules and React Native Windows](native-modules.md).
+
+## Building a standalone React Native Windows App
+
+Follow these steps to build a version of your app that you can install or publish to the store. This version will package your bundle and assets into the appx package so you don't need to run Metro.
+
+- Open the solution in Visual Studio
+- Select the DebugBundle or ReleaseBundle configuration from the Configuration Manager dropdown. DebugBundle is similar to Debug in that it adds more debugging info to the native code. Use this if you want to debug the native code. ReleaseBundle is similar to Release, you'll typically use this when producing a final package to publish to the store.
+- Build the solution. You can now launch without first launching Metro.
+- If you want to build an appx package to share or publish, use the Project => Publish => Create App Packages... option.
+
+See also this article for additional details: https://techcommunity.microsoft.com/t5/windows-dev-appconsult/getting-started-with-react-native-for-windows/ba-p/912093#
+</body>
+</html>