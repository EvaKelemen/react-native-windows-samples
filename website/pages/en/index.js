/**
 * Copyright (c) Microsoft Corporation. All rights reserved.
 * Licensed under the MIT License.
 */

const React = require("react");

const CompLibrary = require("../../core/CompLibrary.js");

const MarkdownBlock = CompLibrary.MarkdownBlock; /* Used to read markdown */

const textContent = {
  windowsintro: `
  Building for Windows doesn't stop with just desktop experiences!

  Take your apps across Xbox, Surface Tablets, dual-screens, and web with our robust Windows extension to React Native.
  `,
  macintro: `
  test
  `,
  intro: `
**React Native for Windows & Mac brings React Native support for the
[Windows 10 SDK] as well as the [MacOS 10.12 SDK]**. With this, you can use Javascript to build native
Windows apps for [all devices supported by Windows 10] including PCs,
tablets, 2-in-1s, Xbox, Mixed reality devices, etc., as well as the MacOS desktop and laptop ecosystems.

<<<<<<< HEAD
[React Native]: http://facebook.github.io/react-native
=======
![Written in Javascript, Running Native](img/homepage/native-and-js.png)

You can use React Native for Windows & Mac in any way you need, including things like:
  - Add Windows & Mac support to your existing React Native projects for iOS
  and/or Android
  - Create full Windows 10 & MacOS 10.12 apps using React Native for Windows & Mac from scratch
  - Add React Native for Windows & Mac components to your existing native
  Windows 10 or MacOS 10.12 projects
  - Add React Native for Windows components to your existing Win32
  projects using XamlIslands

[React Native]: https://reactnative.dev/
>>>>>>> adb8e791
[React]: https://reactjs.org/
[Windows 10 SDK]: https://developer.microsoft.com/en-us/windows/downloads
[MacOS 10.12 SDK]: https://developer.apple.com/documentation/macos_release_notes/macos_catalina_10_15_release_notes
[all devices supported by Windows 10]: https://developer.microsoft.com/en-us/windows/get-started-windows-10
  `,
  roadmapwindows: `
We are actively developing React Native for Windows in alignment with
react-native core as it evolves. Please see the [Roadmap 2019] blog for
details on this effort and investment roadmap for the upcoming months.

**React Native for Windows now supports React Native version 0.61.**
Download the latest [npm package] to get the updates.

[Roadmap 2019]: blog/2019/07/22/roadmap
[npm package]: https://www.npmjs.com/package/react-native-windows
  `,
  roadmapmac: `
Coming soon!

[Roadmap 2019]: blog/2019/07/22/roadmap
[npm package]: https://www.npmjs.com/package/react-native-windows
  `,
  resources: `
  Don't forget we are fully **open source**! Head over to our **[React Native for Windows]** or **[React Native for Mac]** GitHubs to learn more, file issues, contribute, or ask questions.

  **Windows Resources**

  - [Get started] developing a React Native for Windows app
  - Learn the **basics of React Native** using the [React Native Tutorial]
  - Learn about the core [React Native Components and APIs]
  - Check out the [API Parity status] doc for updates on what we support from core
  - For new **Windows specific APIs** [check out our list here]
  - Learn how to **extend React Native for Windows** through [Native modules] and [Native UI components]

If you're curious about the **sample apps** we have published for inspiration:
  - [Calculator app] shows an example of a full cross-platform React Native
  app for iOS, Android, and Windows.
  - [ToDos Feed app] illustrates the usage of React Native for Windows in 3
  different contexts: as a full Windows 10 app, as a component in a native
  Windows 10 app, and as a component in a Win32 app. This sample is a
  companion for a blog post about React Native for Windows, which is
  available on the [Windows AppConsult blog].

  **Mac Resources**
  - Coming soon!

[Get started]: docs/getting-started
[React Native for Windows]: https://github.com/microsoft/react-native-windows
[React Native for Mac]: https://aka.ms/react-native-mac
[React Native Tutorial]: https://reactnative.dev/docs/tutorial
[React Native Components and APIs]: https://reactnative.dev/docs/components-and-apis
[API Parity status]: docs/parity-status
[Windows Brushes and Themes]: docs/windowsbrush-and-theme
[check out our list here]: docs/flyout-component
[Native modules]: docs/native-modules
[Native UI components]: docs/view-managers
[Calculator app]: https://github.com/microsoft/react-native-windows-samples/tree/master/samples/Calculator
[ToDos Feed app]: https://github.com/microsoft/react-native-windows-samples/tree/master/samples/TodosFeed
[Windows AppConsult blog]: https://techcommunity.microsoft.com/t5/Windows-Dev-AppConsult/Getting-started-with-React-Native-for-Windows/ba-p/912093
  `
};

class Index extends React.Component {
  render() {
    const { config: siteConfig, language = "" } = this.props;
    const { baseUrl } = siteConfig;

    const Heading = ({ text }) => <h2 className="Heading">{text}</h2>;

    const GetStartedButton = () => (
      <div>
          <a
            className="ActionButton primary"
            href={baseUrl + "docs/getting-started"}
            target="_self"
          >
            <b style={{fontSize: 24}}>Windows</b>
          </a>
      </div>
    );

    const VideoCardItem = ({ videolength, videotitle, videotype, videodifficulty, speakername, imgurl}) => (
      <div className="CenterContent">
        <div className="videocard">
            <div style={{position: 'relative'}}>
              <div style={{maxWidth: '100%', maxHeight: '100%'}}>
                <img src={imgurl} alt="videoimg"/>
              </div>
              <div className="videocardlengthtip">
                <div>
                  <div className="videocardtipbackground">
                    <div>
                        <img src="./img/homepage/timeicon.png" alt="timeicon"/>
                    </div>
                    <div>
                      <p style={{color: '#fff', marginLeft: 8, marginTop: 4, fontSize: 14}}>{videolength}</p>
                    </div>
                  </div>
                </div>
              </div>
            </div>
            <div className="videocardcontent">
              <div className="videocardheader">
                <p style={{fontsize: 46, fontWeight: 700}}>{videotitle}</p>
                <div className="videocardinfo">
                  <p style={{fontSize: 14}}>{videotype}</p>
                  <div className="subtitledot"/>
                  <p style={{fontSize: 14}}>{videodifficulty}</p>
                </div>
              </div>
              <div className="videocarddriverinfo" style={{color: '#0e53bd'}}>
                <a href={"https://twitter.com/" + speakername}>
                  <div className="column" style={{marginRight: -130, marginLeft: -15}}>
                    <img style={{borderRadius: '50%', width: '32px', height: '32px'}} src={"https://avatars.io/twitter/" + speakername} alt="speakericon"/>
                  </div>
                  <div className="column" style={{marginTop: 5}}>@{speakername}</div>
                </a>
              </div>
            </div>
        </div>
      </div>
    );

    const TwitterButton = () => (
      <a
        href="https://twitter.com/reactwindows?ref_src=twsrc%5Etfw"
        className="twitter-follow-button"
        data-size="large"
        data-show-count={false}
      >
        Follow @ReactWindows
      </a>
    );

    const GitHubButton = () => (
      <a
        className="github-button"
        href="https://github.com/microsoft/react-native-windows"
        data-icon="octicon-star"
        data-size="large"
        aria-label="Star microsoft/react-native-windows on GitHub"
      >
        Star
      </a>
    );

    const Section = ({ children, className, background = "light" }) => (
      <section className={`Section ${className} ${background}`}>
        {children}
      </section>
    );

    const TwoColumns = ({ columnOne, columnTwo, reverse }) => (
      <div className={`TwoColumns ${reverse ? "reverse" : ""}`}>
        <div className={`column first ${reverse ? "right" : "left"}`}>
          {columnOne}
        </div>
        <div className={`column last ${reverse ? "left" : "right"}`}>
          {columnTwo}
        </div>
      </div>
    );

    const HeaderHero = () => (
      <Section background="light" className="HeaderHero">
        <div className="socialLinks">
          <TwitterButton />
          <GitHubButton />
        </div>
        <TwoColumns
          reverse
          columnOne={
            <React.Fragment>
              <div width={400}>
                <img alt="" src={baseUrl + "img/homepage/cross-platform.png"} />
              </div>
            </React.Fragment>
          }
          columnTwo={
            <React.Fragment>
<<<<<<< HEAD
              <h1 className="title">React Native for</h1>
              <p className="tagline">Windows + Mac</p>
=======
              <h1 className="title">React Native</h1>
              <p className="tagline">For Windows &amp; Mac</p>
              <div className="buttons">
                <GetStartedButton />
              </div>
>>>>>>> adb8e791
            </React.Fragment>
          }
        />
      </Section>
    );

    const GettingStartedActions = () => (
      <Section background="light">
        <div className="GettingStartedButtons">
          <GetStartedButton/>
        </div>
      </Section>
    );

    const Intro = () => (
      <Section background="light">
        <div className="content">
<<<<<<< HEAD
          <Heading text="React Native on Windows + Mac" />
=======
          <Heading text="Bringing React Native to Windows &amp; Mac devices" />
>>>>>>> adb8e791
          <MarkdownBlock>{textContent.intro}</MarkdownBlock>
        </div>
      </Section>
    );

    const WindowsIntro = () => (
      <Section background="tint">
        <div className="content">
          <div className="row">

            <div className="column">
              <img style={{maxWidth: '200%', marginLeft: -300, marginTop: -70, marginBottom: -70}} src="./img/homepage/native_and_js_windows_cropped.png" alt="rnw_cropped"/>
            </div>

            <div className="column">
              <Heading text="Build Windows apps using React Native" />
              <div style={{marginBottom: 35}}><MarkdownBlock>{textContent.windowsintro}</MarkdownBlock></div>
              <a
                className="ActionButton primary"
                href={baseUrl + "docs/getting-started"}
                target="_self">
                <b style={{fontSize: 24}}>Get started with Windows</b>
              </a>
            </div>

          </div>
        </div>
      </Section>
    );

    const MacIntro = () => (
      <Section background="light">
        <div className="content">
          <div className="row">
            <div className="column">
              <Heading text="Build MacOS apps using React Native" />
              <div style={{marginBottom: 35}}><MarkdownBlock>{textContent.macintro}</MarkdownBlock></div>
              <a
                className="ActionButton primary"
                href={baseUrl + "docs/getting-started"}
                target="_self"
              >
                <b style={{fontSize: 24}}>Get started with Mac</b>
              </a>
            </div>
            <div className="column">
              <img style={{maxWidth: '200%', marginTop: -70, marginBottom: -70}} src="./img/homepage/native_and_js_mac_cropped.png" alt="rnw_cropped"/>
            </div>
          </div>
        </div>
      </Section>
    );

    const Roadmap = () => (
      <Section background="light">
        <div className="content">
          <Heading text="Status and Roadmap" />
          <h2>Windows</h2>
          <MarkdownBlock>{textContent.roadmapwindows}</MarkdownBlock>
          <h2>Mac</h2>
          <MarkdownBlock>{textContent.roadmapmac}</MarkdownBlock>
        </div>
      </Section>
    );

    const Resources = () => (
      <Section background="tint">
        <div className="content">
          <Heading text="Resources" />
          <MarkdownBlock>{textContent.resources}</MarkdownBlock>
        </div>
      </Section>
    );

    const Tutorials = () => (
      <Section background="tint">
        <div className="CenterContent" style={{marginTop: -50}}>
          <div>
            <h1 style={{textAlign: 'center', color: '#0e53bd'}}>Take Your App Further</h1>
            <p style={{textAlign: 'center', marginTop: -10}}>Build on the basics to construct your first React Native app</p>

            <div className="row">
              <div className="column">
                <VideoCardItem
                  videolength="10 mins"
                  videotitle="Community Modules for Mac"
                  videotype="Walkthrough"
                  videodifficulty="Beginner"
                  speakername="alloy"
                  imgurl="./img/homepage/eloy_rn4m_preview.png"/>
              </div>
              <div className="column">
                <VideoCardItem
                  videolength="0 mins"
                  videotitle="Example Card"
                  videotype="Type of Video"
                  videodifficulty="Difficulty"
                  speakername="reactwindows"
                  imgurl="./img/homepage/video_learning_image-small.png"/>
              </div>
            </div>
          </div>
        </div>
      </Section>
    );

    return (
      <div className="homepage">
        <HeaderHero />
        <Intro />
        <WindowsIntro/>
        <MacIntro/>
        <Tutorials/>
      </div>
    );
  }
}

module.exports = Index;<|MERGE_RESOLUTION|>--- conflicted
+++ resolved
@@ -24,22 +24,7 @@
 Windows apps for [all devices supported by Windows 10] including PCs,
 tablets, 2-in-1s, Xbox, Mixed reality devices, etc., as well as the MacOS desktop and laptop ecosystems.
 
-<<<<<<< HEAD
 [React Native]: http://facebook.github.io/react-native
-=======
-![Written in Javascript, Running Native](img/homepage/native-and-js.png)
-
-You can use React Native for Windows & Mac in any way you need, including things like:
-  - Add Windows & Mac support to your existing React Native projects for iOS
-  and/or Android
-  - Create full Windows 10 & MacOS 10.12 apps using React Native for Windows & Mac from scratch
-  - Add React Native for Windows & Mac components to your existing native
-  Windows 10 or MacOS 10.12 projects
-  - Add React Native for Windows components to your existing Win32
-  projects using XamlIslands
-
-[React Native]: https://reactnative.dev/
->>>>>>> adb8e791
 [React]: https://reactjs.org/
 [Windows 10 SDK]: https://developer.microsoft.com/en-us/windows/downloads
 [MacOS 10.12 SDK]: https://developer.apple.com/documentation/macos_release_notes/macos_catalina_10_15_release_notes
@@ -220,16 +205,8 @@
           }
           columnTwo={
             <React.Fragment>
-<<<<<<< HEAD
               <h1 className="title">React Native for</h1>
               <p className="tagline">Windows + Mac</p>
-=======
-              <h1 className="title">React Native</h1>
-              <p className="tagline">For Windows &amp; Mac</p>
-              <div className="buttons">
-                <GetStartedButton />
-              </div>
->>>>>>> adb8e791
             </React.Fragment>
           }
         />
@@ -247,11 +224,7 @@
     const Intro = () => (
       <Section background="light">
         <div className="content">
-<<<<<<< HEAD
           <Heading text="React Native on Windows + Mac" />
-=======
-          <Heading text="Bringing React Native to Windows &amp; Mac devices" />
->>>>>>> adb8e791
           <MarkdownBlock>{textContent.intro}</MarkdownBlock>
         </div>
       </Section>
