--- conflicted
+++ resolved
@@ -207,11 +207,6 @@
         <TwoColumns
           reverse
           columnOne={
-<<<<<<< HEAD
-            <div width={400}>
-              <img alt="" src={baseUrl + "img/homepage/cross-platform.png"} />
-            </div>
-=======
             <React.Fragment>
               <div className="socialLinks">
                 <TwitterButton />
@@ -220,7 +215,6 @@
                 <img alt="" src={baseUrl + "img/homepage/cross-platform.png"} />
               </div>
             </React.Fragment>
->>>>>>> 629c53ad
           }
           columnTwo={
             <React.Fragment>
@@ -258,21 +252,10 @@
             </div>
             <div className="column">
               <Heading text="Build for Windows" />
-<<<<<<< HEAD
               <div style={{marginBottom: 35}}>
                 <MarkdownBlock>{textContent.windowsintro}</MarkdownBlock>
               </div>
               <GetStartedButton pageName="getting-started" platformName="Windows" />
-=======
-              <GitHubButton/>
-              <div style={{marginBottom: 35}}><MarkdownBlock>{textContent.windowsintro}</MarkdownBlock></div>
-              <a
-                className="ActionButton primary"
-                href={baseUrl + "docs/getting-started"}
-                target="_self">
-                <b style={{fontSize: 24}}>Get started with Windows</b>
-              </a>
->>>>>>> 629c53ad
             </div>
           </div>
         </div>
@@ -285,24 +268,10 @@
           <div className="row">
             <div className="column">
               <Heading text="Build for macOS" />
-<<<<<<< HEAD
               <div style={{marginBottom: 35}}>
                 <MarkdownBlock>{textContent.macintro}</MarkdownBlock>
               </div>
               <GetStartedButton pageName="rnm-getting-started" platformName="macOS" />
-=======
-              <div className="socialLinks">
-                <GitHubButtonmacOS/>
-              </div>
-              <div style={{marginBottom: 35}}><MarkdownBlock>{textContent.macintro}</MarkdownBlock></div>
-              <a
-                className="ActionButton primary"
-                href={baseUrl + "docs/rnm-getting-started"}
-                target="_self"
-              >
-                <b style={{fontSize: 24}}>Get started with macOS</b>
-              </a>
->>>>>>> 629c53ad
             </div>
             <div className="column">
               <img style={{maxWidth: '200%', marginTop: -70, marginBottom: -70}} src="./img/homepage/native_and_js_mac_cropped.png" alt="rnw_cropped"/>
